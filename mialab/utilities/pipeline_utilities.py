--- conflicted
+++ resolved
@@ -380,26 +380,6 @@
                                              mproc.PostProcessingPickleHelper)
     else:
         pp_images = [post_process(img, seg, prob, **post_process_params) for img, seg, prob in param_list]
-<<<<<<< HEAD
-    return pp_images
-
-def findTransform(fixed, moving):
-    moving = sitk.Cast(sitk.RescaleIntensity(moving), sitk.sitkFloat32)
-
-    # non-Rigid Registration elastix
-    elastixImageFilter = sitk.ElastixImageFilter()
-    elastixImageFilter.LogToConsoleOff()
-    elastixImageFilter.SetFixedImage(fixed)
-    elastixImageFilter.SetMovingImage(moving)
-
-    parameterMapVector = sitk.VectorOfParameterMap()
-    parameterMapVector.append(sitk.GetDefaultParameterMap("affine"))
-    parameterMapVector.append(sitk.GetDefaultParameterMap("bspline"))
-    elastixImageFilter.SetParameterMap(parameterMapVector)
-    elastixImageFilter.Execute()
-    transformixParameter = elastixImageFilter.GetTransformParameterMap()
-    return transformixParameter
-=======
 
     return pp_images
 
@@ -445,5 +425,4 @@
     sitk.WriteImage(image_prediction, 'C:\\Users\\Public\\Documents\\Unibe\\Courses\\Medical_Image_Analysis_Lab\\atlas_prediction.nii.gz')
     sitk.WriteImage(image_probabilities, 'C:\\Users\\Public\\Documents\\Unibe\\Courses\\Medical_Image_Analysis_Lab\\atlas_probabilities.nii.gz')
 
-    return zip(image_prediction, image_probabilities)
->>>>>>> 8558e895
+    return zip(image_prediction, image_probabilities)