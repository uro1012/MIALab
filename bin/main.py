--- conflicted
+++ resolved
@@ -70,14 +70,9 @@
     # load images for training and pre-process
     # images = putil.pre_process_batch(crawler.data, pre_process_params, multi_process=False)
 
-<<<<<<< HEAD
-    # putil.display_slice(images[1:5].images[structure.BrainImageTypes.GroundTruth], 100)
-    # Create a atlas with the GroundTruth
-    # atlas_label = putil.create_atlas(images)
-=======
+
     # Create a atlas with the GroundTruth
     # putil.create_atlas(images)
->>>>>>> 93674205
 
     # Load atlas files
     atlas_prediction = sitk.ReadImage(os.path.join(data_atlas_dir, 'atlas_prediction.nii.gz'))
