--- conflicted
+++ resolved
@@ -380,8 +380,9 @@
                                              mproc.PostProcessingPickleHelper)
     else:
         pp_images = [post_process(img, seg, prob, **post_process_params) for img, seg, prob in param_list]
-<<<<<<< HEAD
+
     return pp_images
+
 
 def findTransform(fixed, moving):
     moving = sitk.Cast(sitk.RescaleIntensity(moving), sitk.sitkFloat32)
@@ -399,9 +400,6 @@
     elastixImageFilter.Execute()
     transformixParameter = elastixImageFilter.GetTransformParameterMap()
     return transformixParameter
-=======
-
-    return pp_images
 
 
 def display_slice(images, slice, enable_plot=1):
@@ -445,5 +443,4 @@
     sitk.WriteImage(image_prediction, 'C:\\Users\\Public\\Documents\\Unibe\\Courses\\Medical_Image_Analysis_Lab\\atlas_prediction.nii.gz')
     sitk.WriteImage(image_probabilities, 'C:\\Users\\Public\\Documents\\Unibe\\Courses\\Medical_Image_Analysis_Lab\\atlas_probabilities.nii.gz')
 
-    return zip(image_prediction, image_probabilities)
->>>>>>> f7ae73bb
+    return zip(image_prediction, image_probabilities)