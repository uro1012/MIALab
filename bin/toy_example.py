--- conflicted
+++ resolved
@@ -249,16 +249,8 @@
     predictions = forest.predict(test_data)
     probabilities = forest.predict_proba(test_data)
 
-<<<<<<< HEAD
-    # or directly evaluate when labels are known
-    # this can be used to see the feature importance
-    # eval_data, eval_labels = Generator.get_test_data_with_label(50)
-    # results = forest.evaluate(eval_data, eval_labels)
-    # print(results['feature_importance'])
-=======
     # let's have a look at the feature importance
     print(forest.feature_importances_)
->>>>>>> 107be7a2
 
     # plot the result
     print('Plotting...')
