--- conflicted
+++ resolved
@@ -58,26 +58,21 @@
                                           LOADING_KEYS,
                                           futil.BrainImageFilePathGenerator(),
                                           futil.DataDirectoryFilter())
+
     pre_process_params = {'skullstrip_pre': False,
                           'normalization_pre': True,
                           'registration_pre': True,
                           'non_rigid_registration': True,
                           'coordinates_feature': True,
-<<<<<<< HEAD
-                          'intensity_feature': True,
-                          'gradient_intensity_feature': True
-                          }
-=======
                           'intensity_feature': False,
                           'gradient_intensity_feature': False}
->>>>>>> f7ae73bb
 
     # load images for training and pre-process
     # images = putil.pre_process_batch(crawler.data, pre_process_params, multi_process=False)
 
-    #putil.display_slice(images[1:5].images[structure.BrainImageTypes.GroundTruth], 100)
+    # putil.display_slice(images[1:5].images[structure.BrainImageTypes.GroundTruth], 100)
     # Create a atlas with the GroundTruth
-    #atlas_label = putil.create_atlas(images)
+    # atlas_label = putil.create_atlas(images)
 
     # Load atlas files
     atlas_prediction = sitk.ReadImage(os.path.join(data_atlas_dir, 'atlas_prediction.nii.gz'))
@@ -143,7 +138,7 @@
         image_probabilities.SetSpacing(img.image_properties.spacing)
         image_probabilities.SetDirection(img.image_properties.direction)
 
-        #evaluate segmentation without post-processing
+        # evaluate segmentation without post-processing
         evaluator.evaluate(image_prediction, img.images[structure.BrainImageTypes.GroundTruth], img.id_)
 
         images_prediction.append(image_prediction)
@@ -152,14 +147,11 @@
     # post-process segmentation and evaluate with post-processing
     post_process_params = {'simple_post': True}
     images_post_processed = putil.post_process_batch(images_test, images_prediction, images_probabilities,
-<<<<<<< HEAD
                                                      post_process_params, multi_process=False)
-=======
-                                                      post_process_params, multi_process=True)
 
     # images_post_processed = putil.post_process_batch(images_test, images_prediction,
     #                                                 post_process_params, multi_process=False)
->>>>>>> f7ae73bb
+
 
     for i, img in enumerate(images_test):
         evaluator.evaluate(images_post_processed[i], img.images[structure.BrainImageTypes.GroundTruth],
